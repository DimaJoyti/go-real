--- conflicted
+++ resolved
@@ -2,16 +2,10 @@
 module.exports = {
   darkMode: ["class"],
   content: [
-<<<<<<< HEAD
     './pages/**/*.{ts,tsx}',
     './components/**/*.{ts,tsx}',
     './app/**/*.{ts,tsx}',
     './src/**/*.{ts,tsx}',
-=======
-    "./src/**/*.{js,jsx,ts,tsx}",
-    "./app/**/*.{js,jsx,ts,tsx}",
-    "./components/**/*.{js,jsx,ts,tsx}",
->>>>>>> a85b6f88
   ],
   theme: {
     container: {
@@ -23,7 +17,6 @@
     },
     extend: {
       colors: {
-<<<<<<< HEAD
         border: "hsl(var(--border))",
         input: "hsl(var(--input))",
         ring: "hsl(var(--ring))",
@@ -57,8 +50,6 @@
           DEFAULT: "hsl(var(--card))",
           foreground: "hsl(var(--card-foreground))",
         },
-=======
->>>>>>> a85b6f88
         // Legacy colors
         "primary-blue": "#20aee3",
         "secondary-blue": "#cfecfe",
@@ -151,33 +142,6 @@
       fontFamily: {
         primary: "'Montserrat', sans-serif",
       },
-<<<<<<< HEAD
-=======
-      boxShadow: {
-        box: "0px 0px 4px 0px #a5a5a5",
-        sm: "var(--shadow-sm)",
-        DEFAULT: "var(--shadow)",
-        md: "var(--shadow-md)",
-        lg: "var(--shadow-lg)",
-        xl: "var(--shadow-xl)",
-        "2xl": "var(--shadow-2xl)",
-        glow: "var(--shadow-glow)",
-      },
-      borderRadius: {
-        lg: "var(--radius)",
-        md: "calc(var(--radius) - 2px)",
-        sm: "calc(var(--radius) - 4px)",
-        xl: "var(--radius-xl)",
-      },
-      spacing: {
-        18: "4.5rem",
-        88: "22rem",
-        128: "32rem",
-      },
-      backdropBlur: {
-        xs: "2px",
-      },
->>>>>>> a85b6f88
       keyframes: {
         "accordion-down": {
           from: { height: 0 },
@@ -187,52 +151,12 @@
           from: { height: "var(--radix-accordion-content-height)" },
           to: { height: 0 },
         },
-<<<<<<< HEAD
-=======
-        fadeIn: {
-          "0%": { opacity: "0" },
-          "100%": { opacity: "1" },
-        },
-        slideUp: {
-          "0%": { opacity: "0", transform: "translateY(20px)" },
-          "100%": { opacity: "1", transform: "translateY(0)" },
-        },
-        slideDown: {
-          "0%": { opacity: "0", transform: "translateY(-20px)" },
-          "100%": { opacity: "1", transform: "translateY(0)" },
-        },
-        scaleIn: {
-          "0%": { opacity: "0", transform: "scale(0.9)" },
-          "100%": { opacity: "1", transform: "scale(1)" },
-        },
-        glow: {
-          "0%, 100%": { boxShadow: "0 0 20px hsl(var(--primary) / 0.3)" },
-          "50%": { boxShadow: "0 0 30px hsl(var(--primary) / 0.6)" },
-        },
-        shimmer: {
-          "0%": { backgroundPosition: "-200px 0" },
-          "100%": { backgroundPosition: "calc(200px + 100%) 0" },
-        },
->>>>>>> a85b6f88
       },
       animation: {
         "accordion-down": "accordion-down 0.2s ease-out",
         "accordion-up": "accordion-up 0.2s ease-out",
-<<<<<<< HEAD
-=======
-        "fade-in": "fadeIn 0.5s ease-in-out",
-        "slide-up": "slideUp 0.5s ease-out",
-        "slide-down": "slideDown 0.5s ease-out",
-        "scale-in": "scaleIn 0.3s ease-out",
-        glow: "glow 2s ease-in-out infinite alternate",
-        shimmer: "shimmer 2s infinite",
->>>>>>> a85b6f88
       },
     },
   },
   plugins: [require("tailwindcss-animate")],
-<<<<<<< HEAD
-}
-=======
-};
->>>>>>> a85b6f88
+}